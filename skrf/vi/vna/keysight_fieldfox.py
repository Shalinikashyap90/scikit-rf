import warnings
<<<<<<< HEAD
=======
from collections import OrderedDict
from collections.abc import Iterable

>>>>>>> 830bf96e
import numpy as np
import skrf
from collections import OrderedDict

from . import abcvna
from . import keysight_fieldfox_scpi


class FieldFox(abcvna.VNA):
    """
    Class for Keysight FieldFox Signal Analyzers
    """

    DEFAULT_VISA_ADDRESS = "USB0::0x2A8D::0x5C18::MY56071097::INSTR"
    NAME = "Keysight FieldFox"
    NPORTS = 2
    NCHANNELS = 1
    SCPI_VERSION_TESTED = 'A.06.23'

    def __init__(self, address=DEFAULT_VISA_ADDRESS, **kwargs):
        """
        initialization of FieldFox Class

        Parameters
        ----------
        address : str
            visa resource string (full string or ip address)
        kwargs : dict
            interface (str), port (int), timeout (int),
        :param address:
        :param kwargs:
        """
        super(FieldFox, self).__init__(address, **kwargs)
        self.resource.timeout = kwargs.get("timeout", 2000)
        self.scpi = keysight_fieldfox_scpi.SCPI(self.resource)
        self.use_ascii()

    def use_binary(self):
        raise Exception("binary not working correctly")
        """setup the analyzer to transfer in binary which is faster, especially for large datasets"""
        self.resource.write(':FORM:BORD SWAP')
        self.resource.write(':FORM:DATA REAL,64')
        # self.resource.write(':FORM:DATA REAL')
        self.resource.values_format.use_binary(datatype='d', is_big_endian=False, container=np.array)

    def use_ascii(self):
        self.resource.write(':FORM:DATA ASCII')
        self.resource.values_format.use_ascii(converter='f', separator=',', container=np.array)

    @property
    def echo(self):
        return self.scpi.echo

    @echo.setter
    def echo(self, onoff):
        if onoff in (1, True):
            self.scpi.echo = True
        elif onoff in (0, False):
            self.scpi.echo = False
        else:
            raise warnings.warn("echo must be a boolean")

    @property
    def n_traces(self):
        return self.scpi.query_trace_count()

    def sweep(self, **kwargs):
        """
        Initialize a fresh sweep of data on the specified channels

        Parameters
        ----------
        kwargs : dict
            channel ("all", int or list of channels), timeout (milliseconds)

        trigger a fresh sweep on the specified channels (default is "all" if no channel specified)
        Autoset timeout and sweep mode based upon the analyzers current averaging setting,
        and then return to the prior state of continuous trigger or hold.
        """
        self.resource.clear()
        original_timeout = self.resource.timeout
        self.resource.timeout = kwargs.get("timeout", 15000)  # allow at least 10 seconds for every averaging sweep

        was_continuous = self.scpi.query_continuous_sweep()
        self.scpi.set_continuous_sweep(False)
        self.scpi.set_clear_averaging()

        try:
            for i in range(self.scpi.query_averaging_count()):
                self.scpi.query(":INIT;*OPC?")
        finally:
            self.resource.timeout = original_timeout
            self.scpi.set_continuous_sweep(was_continuous)

    def upload_twoport_calibration(self, cal, port1=1, port2=2, **kwargs):
        """
        upload a calibration to the vna, and set correction on all measurements

        Parameters
        ----------
        cal : skrf.Calibration
        port1: int
        port2: int

        calibration error terms reference
            # forward = (1, 1), reverse = (2, 2)
            "directivity": "EDIR",
            "source match": "ESRM",
            "reflection tracking": "ERFT",

            # forward = (2, 1), reverse = (1, 2)
            "load match": "ELDM",
            "transmission tracking": "ETRT"
            "isolation": "EXTLK"

        """
        self.active_channel = channel = kwargs.get("channel", self.active_channel)

        calname = kwargs.get("calname", "skrf_12term_cal")
        calibrations = self.scpi.query_calset_catalog(cnum=channel, form="NAME")
        if calname in calibrations:
            self.scpi.set_delete_calset(cnum=channel, calset_name=calname)
        self.scpi.set_create_calset(cnum=channel, calset_name=calname)

        cfs = dict()
        for coef, data in cal.coefs_12term.items():
            cfs[coef] = skrf.mf.complex2Scalar(data)

        for eterm, coef in zip(("EDIR", "ESRM", "ERFT"), ("directivity", "source match", "reflection tracking")):
            self.scpi.set_calset_data(channel, eterm, port1, port1, eterm_data=cfs["forward " + coef])
            self.scpi.set_calset_data(channel, eterm, port2, port2, eterm_data=cfs["reverse " + coef])
        for eterm, coef in zip(("ELDM", "ETRT", "EXTLK"), ("load match", "transmission tracking", "isolation")):
            self.scpi.set_calset_data(channel, eterm, port2, port1, eterm_data=cfs["forward " + coef])
            self.scpi.set_calset_data(channel, eterm, port1, port2, eterm_data=cfs["reverse " + coef])

        self.scpi.set_active_calset(1, calname, True)

    def initiate_oneport(self, port=1, **kwargs):
        self.scpi.set_instrument("NA")
        self.scpi.set_trace_display_config("D1")
        if port == 1:
            self.scpi.set_trace_measurement(1, "S11")
        elif port == 2:
            self.scpi.set_trace_measurement(1, "S22")
        else:
            raise Exception("wrong port, must be 1 or 2")
        self.wait_until_finished()
        self.autoscale_all()

    def initiate_twoport(self):
        self.scpi.set_instrument("NA")
        self.scpi.set_trace_display_config("D12_34")
        self.scpi.set_trace_measurement(1, "S11")
        self.scpi.set_trace_measurement(2, "S21")
        self.scpi.set_trace_measurement(3, "S12")
        self.scpi.set_trace_measurement(4, "S22")
        self.wait_until_finished()
        self.autoscale_all()

    def autoscale_all(self):
        for tr in range(1, self.n_traces + 1):
            self.scpi.set_trace_autoscale(tr)

    def get_list_of_traces(self, **kwargs):
        return

        # self.resource.clear()
        # traces = []
        # channels = self.scpi.query_available_channels()
        # for channel in channels:
        #     meas_list = self.scpi.query_meas_name_list(channel)
        #     if len(meas_list) == 1:
        #         continue  # if there isnt a single comma, then there aren't any measurements
        #     parameters = dict([(meas_list[k], meas_list[k + 1]) for k in range(0, len(meas_list) - 1, 2)])
        #
        #     meas_numbers = self.scpi.query_meas_number_list()
        #     for mnum in meas_numbers:
        #         name = self.scpi.query_meas_name_from_number(mnum)
        #         item = {"name": name, "channel": channel, "measurement number": mnum,
        #                 "parameter": parameters.get(name, name)}
        #         item["label"] = "{:s} - Chan{:},Meas{:}".format(
        #             item["parameter"], item["channel"], item["measurement number"])
        #         traces.append(item)
        # return traces

    def get_traces(self, traces, **kwargs):
        """
        retrieve traces as 1-port networks from a list returned by get_list_of_traces

        Parameters
        ----------
        traces : list
            list of type that is exported by self.get_list_of_traces
        kwargs : dict
            sweep (bool), name_prefix (str)

        Returns
        -------
        list
            a list of 1-port networks representing the desired traces

        Notes
        -----
        There is no current way to distinguish between traces and 1-port networks within skrf
        """
        self.resource.clear()
        sweep = kwargs.get("sweep", False)

        name_prefix = kwargs.get("name_prefix", "")
        if name_prefix:
            name_prefix += " - "

        channels = OrderedDict()
        for trace in traces:
            ch = trace["channel"]
            if ch not in channels.keys():
                channels[ch] = {
                    "frequency": None,
                    "traces": list()}
            channels[ch]["traces"].append(trace)

        if sweep is True:
            self.sweep(channels=list(channels.keys()))

        traces = []
        for ch, ch_data in channels.items():
            frequency = ch_data["frequency"] = self.get_frequency()
            for trace in ch_data["traces"]:
                self.scpi.set_selected_meas_by_number(trace["channel"], trace["measurement number"])
                sdata = self.scpi.query_data(trace["channel"], "SDATA")
                s = sdata[::2] + 1j * sdata[1::2]
                ntwk = skrf.Network()
                ntwk.s = s
                ntwk.frequency = frequency
                ntwk.name = name_prefix + trace.get("parameter", "trace")
                traces.append(ntwk)
        return traces

    def get_frequency(self, **kwargs):
        """
        get an skrf.Frequency object for the current channel

        Parameters
        ----------
        kwargs : dict
            channel (int), f_unit (str)

        Returns
        -------
        skrf.Frequency
        """
        self.resource.clear()
        f_start = self.scpi.query_f_start()
        f_stop = self.scpi.query_f_stop()
        f_npoints = self.scpi.query_sweep_n_points()
        freq = np.linspace(f_start, f_stop, f_npoints)

        frequency = skrf.Frequency.from_f(freq, unit="Hz")
        frequency.unit = kwargs.get("f_unit", "Hz")
        return frequency

    def set_frequency_sweep(self, f_start, f_stop, f_npoints, **kwargs):
        f_unit = kwargs.get("f_unit", "hz").lower()
        if f_unit != "hz":
            f_start = self.to_hz(f_start, f_unit)
            f_stop = self.to_hz(f_stop, f_unit)
        self.scpi.set_f_start(f_start)
        self.scpi.set_f_stop(f_stop)
        self.scpi.set_sweep_n_points(f_npoints)

    def get_twoport(self, ports=(1, 2), **kwargs):
        if not self.scpi.query_trace_display_config() == "D12_34":
            self.initiate_twoport()

        port1, port2 = ports

        ntwk = skrf.Network()
        ntwk.frequency = self.get_frequency(f_unit="GHz")
        npoints = len(ntwk.f)
        ntwk.s = np.empty(shape=(npoints, 2, 2), dtype=complex)

        if kwargs.get("sweep", False) is True:
            self.sweep()

        sdata = []
        for i in range(1,5):
            self.scpi.set_current_trace(i)
            sdata.append(self.scpi.query_current_trace_data())

        ntwk.s[:, 0, 0] = sdata[0][::2] + 1j * sdata[0][1::2]
        ntwk.s[:, 1, 0] = sdata[1][::2] + 1j * sdata[1][1::2]
        ntwk.s[:, 0, 1] = sdata[2][::2] + 1j * sdata[2][1::2]
        ntwk.s[:, 1, 1] = sdata[3][::2] + 1j * sdata[3][1::2]

        ntwk.z0 = kwargs.get("z0", 50.)

        if port1 == 1 and port2 == 2:
            return ntwk
        elif port1 == 2 and port2 ==1:
            ntwk.flip()
            return ntwk
        else:
            raise Exception("ports must be a 2-length tuple with either 1, 2 or 2, 1")

    def get_forward_switch_terms(self, **kwargs):
        print("make sure source port is set to port2 manually")

        self.resource.clear()
        trace_config = self.scpi.query_trace_display_config()
        trace_measurements = []
        for i in range(self.scpi.query_trace_count()):
            trace_measurements.append(self.scpi.query_trace_measurement(i + 1))
        self.scpi.set_trace_count(2)
        self.scpi.set_trace_measurement(1, "R1")
        self.scpi.set_trace_measurement(2, "A")

        self.sweep(**kwargs)

        self.scpi.set_current_trace(1)
        R1 = self.get_active_trace_as_network()
        self.scpi.set_current_trace(2)
        A = self.get_active_trace_as_network()

        self.scpi.set_trace_display_config(trace_config)
        for i in range(len(trace_measurements)):
            self.scpi.set_trace_measurement(i + 1, trace_measurements[i])

        return R1 / A

    def get_reverse_switch_terms(self, **kwargs):
        print("make sure source port is set to port1 manually")

        self.resource.clear()
        trace_config = self.scpi.query_trace_display_config()
        trace_measurements = []
        for i in range(self.scpi.query_trace_count()):
            trace_measurements.append(self.scpi.query_trace_measurement(i + 1))
        self.scpi.set_trace_count(2)
        self.scpi.set_trace_measurement(1, "R2")
        self.scpi.set_trace_measurement(2, "B")

        self.sweep(**kwargs)

        self.scpi.set_current_trace(1)
        R2 = self.get_active_trace_as_network()
        self.scpi.set_current_trace(2)
        B = self.get_active_trace_as_network()

        self.scpi.set_trace_display_config(trace_config)
        for i in range(len(trace_measurements)):
            self.scpi.set_trace_measurement(i + 1, trace_measurements[i])

        return R2 / B

    def display_switch_terms(self):
        self.scpi.set_trace_count(4)
        self.scpi.set_trace_measurement(1, "R1")
        self.scpi.set_trace_measurement(2, "R2")
        self.scpi.set_trace_measurement(3, "A")
        self.scpi.set_trace_measurement(4, "B")

    def set_scale_all(self, bottom, top):
        for i in range(1, self.scpi.query_trace_count() + 1):
            self.write("DISP:WIND:TRAC{:d}:Y:TOP {:}".format(i, top))
            self.write("DISP:WIND:TRAC{:d}:Y:BOTT {:}".format(i, bottom))

    def get_switch_terms(self, **kwargs):
        msg = """the Field Fox VNA does not allow the automatic setting of source ports and so one cannot automatically
        measure the switch terms.  Instead, select Measure->More->Advanced to set the Source Port to port2, then use
        FieldFox.get_forward_switch_terms method to collect the forward switch terms.  Then change the source port to
        to port1, then use FieldFox.get_reverse_switch_terms to collect the reverse switch terms"""
        raise Exception(msg)

    def get_trace(self, tnum):
        self.scpi.set_current_trace(tnum)
        return self.get_active_trace_as_network()

    def get_active_trace_as_network(self, **kwargs):
        """
        get the active trace as a network object

        Parameters
        ----------
        kwargs : dict
            channel (int), sweep (bool)

        Returns
        -------
        skrf.Network
        """
        sweep = kwargs.get("sweep", False)
        if sweep:
            self.sweep()

        ntwk = skrf.Network()
        sdata = self.scpi.query_current_trace_data()
        ntwk.s = sdata[::2] + 1j * sdata[1::2]
        ntwk.frequency = self.get_frequency()
        return ntwk<|MERGE_RESOLUTION|>--- conflicted
+++ resolved
@@ -1,13 +1,8 @@
 import warnings
-<<<<<<< HEAD
-=======
-from collections import OrderedDict
-from collections.abc import Iterable
-
->>>>>>> 830bf96e
 import numpy as np
 import skrf
 from collections import OrderedDict
+from collections.abc import Iterable
 
 from . import abcvna
 from . import keysight_fieldfox_scpi
